# Copyright (C) 2020 Cancer Care Associates

# Licensed under the Apache License, Version 2.0 (the "License");
# you may not use this file except in compliance with the License.
# You may obtain a copy of the License at

#     http://www.apache.org/licenses/LICENSE-2.0

# Unless required by applicable law or agreed to in writing, software
# distributed under the License is distributed on an "AS IS" BASIS,
# WITHOUT WARRANTIES OR CONDITIONS OF ANY KIND, either express or implied.
# See the License for the specific language governing permissions and
# limitations under the License.

import collections

from pymedphys._imports import pandas as pd
from pymedphys._imports import pymssql
from pymedphys._imports import streamlit as st

from pymedphys._mosaiq import helpers as msq_helpers
from pymedphys._streamlit import categories
from pymedphys._streamlit.utilities import mosaiq as st_mosaiq

<<<<<<< HEAD
CATEGORY = "Alpha"
=======
CATEGORY = categories.ALPHA
>>>>>>> f01bcf22
TITLE = "Clinical Dashboard"


def main():
    centres = ["rccc", "nbcc", "sash"]
    # centres = ["nbcc"]
    servers = {
        "rccc": "msqsql",
        "nbcc": "physics-server:31433",
        "sash": "physics-server",
    }
    physics_locations = {
        "rccc": "Physics_Check",
        "nbcc": "Physics",
        "sash": "Physics_Check",
    }

    cursors = {
        centre: st_mosaiq.get_mosaiq_cursor_in_bucket(servers[centre])
        for centre in centres
    }

    if st.button("Refresh"):
        st.experimental_rerun()

    for centre in centres:
        st.write(f"## {centre.upper()}")

        cursor_bucket = cursors[centre]
        physics_location = physics_locations[centre]

        try:
            table = msq_helpers.get_incomplete_qcls(
                cursor_bucket["cursor"], physics_location
            )
        except (pymssql.InterfaceError, pymssql.OperationalError) as e:
            st.write(e)
            cursor_bucket["cursor"] = st_mosaiq.uncached_get_mosaiq_cursor(
                servers[centre]
            )
            table = msq_helpers.get_incomplete_qcls(
                cursor_bucket["cursor"], physics_location
            )

        table_dict = collections.OrderedDict()

        for index, row in table.iterrows():
            patient_name = f"{str(row.last_name).upper()}, {str(row.first_name).lower().capitalize()}"

            table_dict[index] = collections.OrderedDict(
                {
                    "Due": row.due.strftime("%Y-%m-%d"),
                    "Patient": f"{row.patient_id} {patient_name}",
                    "Instructions": row.instructions,
                    "Comment": row.comment,
                    "Task": row.task,
                }
            )

        formated_table = pd.DataFrame.from_dict(table_dict).T
        formated_table = formated_table.reindex(
            ["Due", "Patient", "Instructions", "Comment", "Task"], axis=1
        )

        st.write(formated_table)<|MERGE_RESOLUTION|>--- conflicted
+++ resolved
@@ -22,11 +22,7 @@
 from pymedphys._streamlit import categories
 from pymedphys._streamlit.utilities import mosaiq as st_mosaiq
 
-<<<<<<< HEAD
-CATEGORY = "Alpha"
-=======
 CATEGORY = categories.ALPHA
->>>>>>> f01bcf22
 TITLE = "Clinical Dashboard"
 
 
