from pymedphys._imports import streamlit as st

from pymedphys._mosaiq import connect
from pymedphys._streamlit import categories

from pymedphys._experimental.chartchecks.compare import color_results, compare_to_mosaiq
from pymedphys._experimental.chartchecks.dvh_helpers import plot_dvh
from pymedphys._experimental.chartchecks.helpers import (
    get_all_dicom_treatment_info,
    get_all_treatment_data,
    get_staff_initials,
)
from pymedphys._experimental.chartchecks.tolerance_constants import (
    SITE_CONSTANTS,
    TOLERANCE_TYPES,
)

<<<<<<< HEAD
CATEGORY = "Pre-Alpha"
=======
CATEGORY = categories.PRE_ALPHA
>>>>>>> f01bcf22
TITLE = "Pre-Treatment Data Transfer Check"


def main():
    # currdir = os.getcwd()
    server = "PRDMOSAIQIWVV01.utmsa.local"

    st.sidebar.header("Instructions:")
    st.sidebar.markdown(
        """
    To use this application, you must have the RP file of the plan you want to check. This can be exported in Pinnacle.
    You will get an error if you select a QA RP file.

    When exporting the DICOM, only the RP is needed. Once you have that, you can select it where prompted and the application
    will run.
    """
    )
    dicomFiles = st.file_uploader(
        "Please select a RP file.", force=True, accept_multiple_files=True
    )

    files = {}
    for dicomFile in dicomFiles:
        name = dicomFile.name
        if "RP" in name:
            files["rp"] = dicomFile
        elif "RD" in name:
            files["rd"] = dicomFile
        elif "RS" in name:
            files["rs"] = dicomFile
        elif "CT" in name:
            files["ct"] = dicomFile
        else:
            continue

    if "rp" in files:
        # retrieve data from both systems.
        dicom_table = get_all_dicom_treatment_info(files["rp"])
        dicom_table["tolerance"] = [
            TOLERANCE_TYPES[item] for item in dicom_table["tolerance"]
        ]
        dicom_table = dicom_table.sort_values(["field_label"])

        mrn = dicom_table.iloc[0]["mrn"]
        with connect.connect(server) as cursor:
            mosaiq_table = get_all_treatment_data(cursor, mrn)
            if mosaiq_table.iloc[0]["create_id"] is not None:
                try:
                    site_initials = get_staff_initials(
                        cursor, str(int(mosaiq_table.iloc[0]["create_id"]))
                    )
                except (TypeError, ValueError, AttributeError):
                    site_initials = ""

        # mosaiq_table = mosaiq_table[mosaiq_table["field_version"] == 0]
        mosaiq_table = mosaiq_table[
            (mosaiq_table["site_version"] == 0)
            & (mosaiq_table["site_setup_version"] == 0)
            & (mosaiq_table["field_version"] == 0)
        ]
        mosaiq_table = mosaiq_table.reset_index(drop=True)
        mosaiq_table["tolerance"] = [
            TOLERANCE_TYPES[item] for item in mosaiq_table["tolerance"]
        ]
        ########################################################################################################################
        # verify general patient information between the two systems
        name = (
            dicom_table.iloc[0]["first_name"] + " " + dicom_table.iloc[0]["last_name"]
        )
        st.subheader("Patient:")

        if (
            name
            == mosaiq_table.iloc[0]["first_name"]
            + " "
            + mosaiq_table.iloc[0]["last_name"]
        ):
            st.success("Name: " + name)
        else:
            st.error("Name: " + name)

        if mrn == mosaiq_table.iloc[0]["mrn"]:
            st.success("MRN: " + mrn)
        else:
            st.error("MRN: " + mrn)

        DOB = str(mosaiq_table.iloc[0]["dob"])[0:10]
        dicom_DOB = dicom_table.iloc[0]["dob"]
        if DOB == dicom_DOB[0:4] + "-" + dicom_DOB[4:6] + "-" + dicom_DOB[6:8]:
            st.success("DOB: " + DOB)
        else:
            st.error("DOB: " + DOB)

        ########################################################################################################################
        # check the approval status of various sections in Mosaiq
        st.subheader("Approval Status:")

        # check site setup approval
        if all(i == 5 for i in mosaiq_table.iloc[:]["site_setup_status"]):
            st.success("Site Setup Approved")
        else:
            for i in mosaiq_table.iloc[:]["site_setup_status"]:
                if i != 5:
                    st.error("Site Setup " + SITE_CONSTANTS[i])
                    break

        # check site approval
        if all(i == 5 for i in mosaiq_table.iloc[:]["site_status"]):
            st.success("RX Approved by " + str(site_initials[0][0]))
        else:
            st.error("RX Approval Pending")
        ########################################################################################################################
        # create a list of all the fields in the DICOM RP file
        index = []
        for j in dicom_table.iloc[:]["field_label"]:
            for i in range(len(mosaiq_table)):
                if mosaiq_table.iloc[i]["field_label"] == j:
                    index.append(i)
        # remove any fields in Mosaiq that are not being compared to this particular RP file
        remove = []
        for i in mosaiq_table.iloc[:].index:
            if i not in index:
                remove.append(i)

        mosaiq_table = mosaiq_table.drop(remove)
        mosaiq_table = mosaiq_table.sort_index(axis=1)
        mosaiq_table = mosaiq_table.sort_values(by=["field_label"])

        # compare values between the two systems and create a new dataframe with the results
        results = compare_to_mosaiq(dicom_table, mosaiq_table)
        results = results.transpose()

        # create a dropdown menu of prescriptions in mosaiq to choose from
        rx_selection = st.radio("Select RX: ", mosaiq_table.site.unique())
        rx_fields = mosaiq_table[mosaiq_table["site"] == rx_selection][
            "field_name"
        ].values

        # create a drop down menu to select fields to compare, only fields within selected rx appear as choices
        field_selection = st.radio("Select field to compare:", rx_fields)
        st.subheader("Comparison")

        if len(field_selection) != 0:
            dicom_field = str(field_selection) + "_DICOM"
            mosaiq_field = str(field_selection) + "_MOSAIQ"
            st.write("**RX**: ", results[field_selection + "_DICOM"]["rx"])

            try:
                field_approval_id = mosaiq_table[
                    mosaiq_table["field_name"] == field_selection
                ]["field_approval"]
                with connect.connect(server) as cursor:
                    field_approval_initials = get_staff_initials(
                        cursor, str(int(field_approval_id.iloc[0]))
                    )
                st.write("**Field Approved by: **", field_approval_initials[0][0])
            except (TypeError, ValueError, AttributeError):
                st.write("This field is not approved.")

            display_results = results[[dicom_field, mosaiq_field]]
            display_results = display_results.drop(
                ["dob", "first_name", "last_name", "mrn"], axis=0
            )
            display_results = display_results.style.apply(color_results, axis=1)
            st.dataframe(display_results, height=1000)

        fx_pattern = mosaiq_table[mosaiq_table["field_name"] == field_selection][
            "fraction_pattern"
        ]
        st.write("**FX Pattern**: ", fx_pattern.iloc[0])

        comments = mosaiq_table[mosaiq_table["field_name"] == field_selection]["notes"]
        st.write("**Comments**: ", comments.iloc[0])

        show_dicom = st.checkbox("View complete DICOM table.")
        if show_dicom:
            st.subheader("DICOM Table")
            st.dataframe(dicom_table, height=1000)

        show_mosaiq = st.checkbox("View complete Mosaiq table.")
        if show_mosaiq:
            st.subheader("Mosaiq Table")
            st.dataframe(mosaiq_table, height=1000)

        if "rs" in files and "rd" in files:
            plot_dvh(files["rs"], files["rd"])<|MERGE_RESOLUTION|>--- conflicted
+++ resolved
@@ -15,11 +15,7 @@
     TOLERANCE_TYPES,
 )
 
-<<<<<<< HEAD
-CATEGORY = "Pre-Alpha"
-=======
 CATEGORY = categories.PRE_ALPHA
->>>>>>> f01bcf22
 TITLE = "Pre-Treatment Data Transfer Check"
 
 
