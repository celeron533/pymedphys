# Copyright (C) 2021 Derek Lane

# Licensed under the Apache License, Version 2.0 (the "License");
# you may not use this file except in compliance with the License.
# You may obtain a copy of the License at

#     http://www.apache.org/licenses/LICENSE-2.0

# Unless required by applicable law or agreed to in writing, software
# distributed under the License is distributed on an "AS IS" BASIS,
# WITHOUT WARRANTIES OR CONDITIONS OF ANY KIND, either express or implied.
# See the License for the specific language governing permissions and
# limitations under the License.


from pymedphys._imports import pymssql, pytest

from . import _connect


@pytest.mark.mosaiqdb
def test_can_we_db():
    conn = pymssql.connect(
<<<<<<< HEAD
        _connect.MSQ_SERVER, user=_connect.SA_USER, password=_connect.SA_PASSWORD
=======
        _connect.MSQ_SERVER,
        port=_connect.MSQ_PORT,
        user=_connect.SA_USER,
        password=_connect.SA_PASSWORD,
>>>>>>> bbc487fd
    )
    cursor = conn.cursor()
    cursor.execute("select * from sys.databases")

    # should print the four system databases
    databases = list(cursor)
    print(databases)

    # and check that the correct number are present
    assert len(databases) >= 4<|MERGE_RESOLUTION|>--- conflicted
+++ resolved
@@ -21,14 +21,10 @@
 @pytest.mark.mosaiqdb
 def test_can_we_db():
     conn = pymssql.connect(
-<<<<<<< HEAD
-        _connect.MSQ_SERVER, user=_connect.SA_USER, password=_connect.SA_PASSWORD
-=======
         _connect.MSQ_SERVER,
         port=_connect.MSQ_PORT,
         user=_connect.SA_USER,
         password=_connect.SA_PASSWORD,
->>>>>>> bbc487fd
     )
     cursor = conn.cursor()
     cursor.execute("select * from sys.databases")
