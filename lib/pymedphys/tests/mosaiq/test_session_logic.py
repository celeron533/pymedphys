--- conflicted
+++ resolved
@@ -30,11 +30,8 @@
 def fixture_check_create_test_db():
     """ will create the test database, if it does not already exist on the instance """
     mocks.check_create_test_db()
-<<<<<<< HEAD
-=======
 
     return _connect.connect()
->>>>>>> bbc487fd
 
 
 @pytest.mark.mosaiqdb
@@ -47,14 +44,8 @@
     mock_txfield_df = mocks.create_mock_treatment_fields(mock_site_df)
     mocks.create_mock_treatment_sessions(mock_site_df, mock_txfield_df)
 
-<<<<<<< HEAD
-    with _connect.connect() as connection:
-        # sit_set_id = 1 should be a NAL site
-        sit_set_id = 1
-=======
     # sit_set_id = 1 should be a NAL site
     sit_set_id = 1
->>>>>>> bbc487fd
 
     # test the get_patient_fields helper function
     sessions_for_one_site = sessions_for_site(connection, sit_set_id)
@@ -94,46 +85,6 @@
     mock_txfield_df = mocks.create_mock_treatment_fields(mock_site_df)
     mocks.create_mock_treatment_sessions(mock_site_df, mock_txfield_df)
 
-<<<<<<< HEAD
-    with _connect.connect() as connection:
-        # should be a NAL site
-        sit_set_id = 1
-
-        # test the get_patient_fields helper function
-        sessions_for_one_site = sessions_for_site(connection, sit_set_id)
-        sessions_for_one_site = list(sessions_for_one_site)
-        print(sessions_for_one_site)
-
-        # make sure the correct number of rows were returned
-        assert len(sessions_for_one_site) >= 3
-
-        # for each treatment field
-        previous_session_number = None
-
-        for session_number, session_offset in session_offsets_for_site(
-            connection, sit_set_id
-        ):
-            if previous_session_number:
-                # check that the sessions are in order
-                assert session_number > previous_session_number
-
-            if session_offset is not None:
-                assert session_offset[0] == -1.0
-                assert session_offset[1] == 0.0
-                assert session_offset[2] == 1.0
-
-            previous_session_number = session_number
-
-        mean_session_offset = mean_session_offset_for_site(connection, sit_set_id)
-        assert mean_session_offset[0] == -1.0
-        assert mean_session_offset[1] == 0.0
-        assert mean_session_offset[2] == 1.0
-
-        localization_offset = localization_offset_for_site(connection, sit_set_id)
-        assert localization_offset[0] == -1.0
-        assert localization_offset[1] == 0.0
-        assert localization_offset[2] == 1.0
-=======
     # should be a NAL site
     sit_set_id = 1
 
@@ -170,5 +121,4 @@
     localization_offset = localization_offset_for_site(connection, sit_set_id)
     assert localization_offset[0] == -1.0
     assert localization_offset[1] == 0.0
-    assert localization_offset[2] == 1.0
->>>>>>> bbc487fd
+    assert localization_offset[2] == 1.0