--- conflicted
+++ resolved
@@ -7,25 +7,17 @@
 This project adheres to
 [Semantic Versioning](https://semver.org/spec/v2.0.0.html).
 
-<<<<<<< HEAD
-## [0.39.1]
+## [0.39.2]
 
 ### News around this release
 
-# Release Notes
-
-- This is a bug fix release
+- This is the version of PyMedPhys reviewed for first publication in the
+  [Journal of Open Source Software (JOSS)](https://joss.theoj.org/).
 
 ### Bug Fixes
 
-- Utilise pylibjpeg-libjpeg 1.3.2 or greater (Current libjpeg version for Apple M1 compatibility)
-
-## [0.39.0]
-=======
-## [Unreleased]
-
-### Bug Fixes
-
+- Utilise pylibjpeg-libjpeg 1.3.2 or greater (Current libjpeg version for Apple
+  M1 compatibility)
 - `pymedphys dicom anonymise` now produces DICOM conformant patient names in
   the anonymised result.
   - Shout out to
@@ -34,12 +26,11 @@
     the bug report!
 
 ## [0.39.1]
->>>>>>> 83bf8de1
-
-### News around this release
-
-- This is the version of PyMedPhys reviewed for first publication in the
-  [Journal of Open Source Software (JOSS)](https://joss.theoj.org/).
+
+### Release Notes
+
+- A release intended for use by JOSS, however, a subsequent release was
+  utilised instead.
 
 ## [0.39.0]
 
