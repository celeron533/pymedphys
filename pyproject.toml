--- conflicted
+++ resolved
@@ -73,17 +73,11 @@
 pylibjpeg-libjpeg = { version = ">=1.3.2", optional = true } # groups = ["user", "all"]
 
 # AI
-<<<<<<< HEAD
-anthropic = { version = "0.29.0", optional = true } # groups = ["user", "all"]
+anthropic = { version = "0.29.0", optional = true }   # groups = ["user", "all"]
 trio = { version = ">=0.25.0", optional = true }      # groups = ["user", "all"]
 trio-asyncio = { version = "*", optional = true }     # groups = ["user", "all"]
 anyio = { version = "*", optional = true }            # groups = ["user", "all"]
-=======
-anthropic = { version = "0.25.9", optional = true } # groups = ["user", "all"]
-trio = { version = ">=0.25.0", optional = true }    # groups = ["user", "all"]
-trio-asyncio = { version = "*", optional = true }   # groups = ["user", "all"]
-anyio = { version = "*", optional = true }          # groups = ["user", "all"]
->>>>>>> 0ff6fe80
+
 
 # ---- #
 # CVEs #
