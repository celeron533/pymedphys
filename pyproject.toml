--- conflicted
+++ resolved
@@ -66,8 +66,6 @@
 xlsxwriter = { version = "*", optional = true }  # groups = ["user", "dev"]
 plotly = { version = "*", optional = true }  # groups = ["user", "dev"]
 dicompyler-core = { version = "*", optional = true }  # groups = ["user", "dev"]
-
-sqlalchemy = {version = "*", optional = true } # groups = ["user", "tests"]
 
 # The following lower bounded packages are due to certain APIs utilised
 numpy = { version = ">=1.12", optional = true }  # groups = ["user", "dev"]
@@ -141,14 +139,9 @@
 
 
 [tool.poetry.extras]
-<<<<<<< HEAD
-user = ["tqdm", "attrs", "watchdog", "keyring", "packaging", "PyYAML", "requests", "matplotlib", "scipy", "Pillow", "imageio", "scikit-image", "pymssql", "natsort", "tomlkit", "pynetdicom", "pylibjpeg-libjpeg", "dbfread", "xmltodict", "timeago", "xlsxwriter", "plotly", "dicompyler-core", "numpy", "pandas", "pydicom", "shapely", "streamlit", "streamlit-ace", "streamlit-analytics", "pylinac", "scikit-learn", "sqlalchemy"]
-dev = ["tqdm", "attrs", "watchdog", "keyring", "packaging", "PyYAML", "requests", "matplotlib", "scipy", "Pillow", "imageio", "scikit-image", "pymssql", "natsort", "tomlkit", "pynetdicom", "pylibjpeg-libjpeg", "dbfread", "xmltodict", "timeago", "xlsxwriter", "plotly", "dicompyler-core", "numpy", "pandas", "pydicom", "shapely", "streamlit", "streamlit-ace", "streamlit-analytics", "pylinac", "scikit-learn", "sphinx-argparse", "sphinxcontrib-napoleon", "sphinx-book-theme", "networkx", "semver", "stdlib_list", "pydeps", "jupyter-book", "pytest", "pytest-sugar", "hypothesis", "psutil", "pylint", "pytest-rerunfailures", "python_dateutil", "pre-commit", "black", "mypy", "rope", "doc8", "readme-renderer"]
-=======
 user = ["tqdm", "attrs", "watchdog", "keyring", "packaging", "PyYAML", "requests", "matplotlib", "scipy", "Pillow", "imageio", "scikit-image", "pymssql", "sqlalchemy", "natsort", "tomlkit", "pynetdicom", "pylibjpeg-libjpeg", "dbfread", "xmltodict", "timeago", "xlsxwriter", "plotly", "dicompyler-core", "numpy", "pandas", "pydicom", "shapely", "streamlit", "streamlit-ace", "streamlit-analytics", "pylinac", "scikit-learn"]
 dev = ["tqdm", "attrs", "watchdog", "keyring", "packaging", "PyYAML", "requests", "matplotlib", "scipy", "Pillow", "imageio", "scikit-image", "pymssql", "sqlalchemy", "natsort", "tomlkit", "pynetdicom", "pylibjpeg-libjpeg", "dbfread", "xmltodict", "timeago", "xlsxwriter", "plotly", "dicompyler-core", "numpy", "pandas", "pydicom", "shapely", "streamlit", "streamlit-ace", "streamlit-analytics", "pylinac", "scikit-learn", "sphinx-argparse", "sphinxcontrib-napoleon", "sphinx-book-theme", "networkx", "semver", "stdlib_list", "pydeps", "jupyter-book", "pytest", "pytest-sugar", "hypothesis", "psutil", "pylint", "pytest-rerunfailures", "python_dateutil", "pre-commit", "black", "mypy", "rope", "doc8", "readme-renderer"]
 propagate = ["tomlkit", "black"]
->>>>>>> 6250560a
 dicom = ["pynetdicom", "pylibjpeg-libjpeg", "pydicom"]
 doctests = ["pylinac", "tensorflow", "sphinx-book-theme"]
 comparables = ["flashgamma"]
