[tool.poetry]
name = "pymedphys"
version = "0.41.0-dev0"
readme = "README.rst"
description = "Medical Physics library"
authors = ["PyMedPhys Contributors <developers@pymedphys.com>"]
license = "Apache-2.0"
homepage = "https://pymedphys.com"
repository = "https://github.com/pymedphys/pymedphys"
documentation = "https://docs.pymedphys.com"
classifiers = [
    "Development Status :: 4 - Beta",
    "Topic :: Scientific/Engineering :: Medical Science Apps.",
    "Topic :: Scientific/Engineering :: Physics",
    "Intended Audience :: Science/Research",
    "Intended Audience :: Healthcare Industry",
]

packages = [{ include = "pymedphys", from = "lib" }]
include = ["lib/pymedphys/docs/_build/html/**/*"]

[tool.poetry.dependencies]
python = ">=3.10,<3.13"
typing-extensions = "*"
setuptools = "*"
tomlkit = "*"


# ------- #
# Library #
# ------- #

tqdm = { version = "*", optional = true }     # groups = ["user", "all", "tests", "docs"]
attrs = { version = "*", optional = true }    # groups = ["user", "all", "mosaiq"]
watchdog = { version = "*", optional = true } # groups = ["user", "all"]

keyring = { version = "*", optional = true }         # groups = ["user", "all"]
packaging = { version = "*", optional = true }       # groups = ["user", "all"]
PyYAML = { version = "*", optional = true }          # groups = ["user", "all"]
requests = { version = "*", optional = true }        # groups = ["user", "all"]
python-dateutil = { version = "*", optional = true } # groups = ["user", "all", "tests"]

matplotlib = { version = "<3.8.0", optional = true } # groups = ["user", "all", "docs"]
scipy = { version = "*", optional = true }           # groups = ["user", "all", "docs"]

pymssql = { version = "*", optional = true }    # groups = ["user", "all", "mosaiq"]
sqlalchemy = { version = "*", optional = true } # groups = ["user", "all", "mosaiq"]
natsort = { version = "*", optional = true }    # groups = ["user", "all"]
toml = { version = "*", optional = true }       # groups = ["user", "cli", "all", "mosaiq", "docs"]

pynetdicom = { version = "*", optional = true } # groups = ["user", "all", "dicom"]

dbfread = { version = "*", optional = true }         # groups = ["user", "all"]
xmltodict = { version = "*", optional = true }       # groups = ["user", "all"]
timeago = { version = "*", optional = true }         # groups = ["user", "all"]
dicompyler-core = { version = "*", optional = true } # groups = ["user", "all"]
scikit-learn = { version = "*", optional = true }    # groups = ["user", "all", "mosaiq"]
imageio = { version = "*", optional = true }         # groups = ["user", "all"]

streamlit = { version = "~1.34.0", optional = true } # groups = ["user", "all"]
<<<<<<< HEAD
streamlit-ace = { version = "*", optional = true }   # groups = ["user", "all"]

# Upper pin for Econforge `interpolation` compatibility. Plan to remove.
numba = { version = "<0.60.0", optional = true } # groups = ["user", "all", "docs"]
=======
>>>>>>> 508b4d3d

numpy = { version = ">=1.26", optional = true } # groups = ["user", "all", "icom", "docs"]

# The following lower bounded packages are due to certain APIs utilised
pandas = { version = ">=1.0.0", optional = true }  # groups = ["user", "all", "mosaiq"]
pydicom = { version = ">=2.0.0", optional = true } # groups = ["user", "all", "dicom", "docs"]

# The following lower bounds are so that the versions with wheels are utilised
# for the installation
shapely = { version = ">=1.7.0", optional = true } # groups = ["user", "all"]

pylibjpeg-libjpeg = { version = ">=1.3.2", optional = true } # groups = ["user", "all"]

# AI
anthropic = { version = "0.25.9", optional = true } # groups = ["user", "all"]
trio = { version = ">=0.25.0", optional = true }      # groups = ["user", "all"]
trio-asyncio = { version = "*", optional = true }     # groups = ["user", "all"]
anyio = { version = "*", optional = true }            # groups = ["user", "all"]

# ---- #
# CVEs #
# ---- #

# CVE-2021-32559 <https://github.com/advisories/GHSA-hwfp-hg2m-9vr2>
pywin32 = { version = ">=301", optional = true, platform = "win32" } # groups = ["user", "all"]
# CVE-2022-21699 <https://github.com/advisories/GHSA-pq7m-3gw7-gq5x>
ipython = { version = ">=7.31.1", optional = true } # groups = ["docs", "all"]
# CVE-2022-22817 <https://github.com/advisories/GHSA-8vj2-vxx3-667w>
Pillow = { version = ">=9.0.0", optional = true } # groups = ["user", "all"]

# ----------- #
# Comparables #
# ----------- #
flashgamma = { version = "*", optional = true } # groups = ["comparables"]

# -------- #
# Speedups #
# -------- #

# Many environments have issue with installing llvmlite, so, until it is more
# reliable, don't include this dependency in the standard install.
interpolation = { version = ">=2.1.0", optional = true } # groups = ["speedups"]

# ------------- #
# Documentation #
# ------------- #
sphinx-argparse = { version = "*", optional = true } # groups = ["all", "docs"]
# sphinx-ext-napoleon = { version = "*", optional = true }  # groups = ["all", "docs"]
sphinx-book-theme = { version = "*", optional = true }   # groups = ["all", "docs", "doctests"]
jupyter-book = { version = ">=0.12.0", optional = true } # groups = ["all", "docs"]
networkx = { version = "*", optional = true }            # groups = ["all", "docs"]

# ----- #
# Tests #
# ----- #
pytest = { version = "*", optional = true }               # groups = ["all", "tests"]
pytest-sugar = { version = "*", optional = true }         # groups = ["all", "tests"]
astroid = { version = "*", optional = true }              # groups = ["all", "tests"]
psutil = { version = "*", optional = true }               # groups = ["all", "tests"]
pylint = { version = "*", optional = true }               # groups = ["all", "tests"]
pytest-rerunfailures = { version = "*", optional = true } # groups = ["all", "tests"]

# ---------------- #
# Development Only #
# ---------------- #
pre-commit = { version = "*", optional = true }      # groups = ["dev", "all"]
ruff = { version = "0.4.1", optional = true }        # groups = ["dev", "all", "propagate", "doctests"]
pyright = { version = "1.1.359", optional = true }   # groups = ["dev", "all"]
rope = { version = "*", optional = true }            # groups = ["dev", "all"]
doc8 = { version = "*", optional = true }            # groups = ["dev", "all"]
readme-renderer = { version = "*", optional = true } # groups = ["dev", "all"]
tabulate = { version = "*", optional = true }        # groups = ["dev", "all", "doctests"]

[tool.poetry.extras]
all = [
    "Pillow",
    "PyYAML",
    "anthropic",
    "anyio",
    "astroid",
    "attrs",
    "dbfread",
    "dicompyler-core",
    "doc8",
    "imageio",
    "ipython",
    "jupyter-book",
    "keyring",
    "matplotlib",
    "natsort",
    "networkx",
    "numba",
    "numpy",
    "packaging",
    "pandas",
    "pre-commit",
    "psutil",
    "pydicom",
    "pylibjpeg-libjpeg",
    "pylint",
    "pymssql",
    "pynetdicom",
    "pyright",
    "pytest",
    "pytest-rerunfailures",
    "pytest-sugar",
    "python-dateutil",
    "pywin32",
    "readme-renderer",
    "requests",
    "rope",
    "ruff",
    "scikit-learn",
    "scipy",
    "shapely",
    "sphinx-argparse",
    "sphinx-book-theme",
    "sqlalchemy",
    "streamlit",
    "tabulate",
    "timeago",
    "toml",
    "tqdm",
    "trio",
    "trio-asyncio",
    "watchdog",
    "xmltodict",
]
cli = ["toml"]
comparables = ["flashgamma"]
dev = ["doc8", "pre-commit", "pyright", "readme-renderer", "rope", "ruff", "tabulate"]
dicom = ["pydicom", "pynetdicom"]
docs = [
    "ipython",
    "jupyter-book",
    "matplotlib",
    "networkx",
    "numpy",
    "pydicom",
    "scipy",
    "sphinx-argparse",
    "sphinx-book-theme",
    "toml",
    "tqdm",
]
doctests = ["ruff", "sphinx-book-theme", "tabulate"]
icom = ["numpy"]
mosaiq = ["attrs", "pandas", "pymssql", "scikit-learn", "sqlalchemy", "toml"]
propagate = ["ruff"]
speedups = ["interpolation"]
tests = [
    "astroid",
    "psutil",
    "pylint",
    "pytest",
    "pytest-rerunfailures",
    "pytest-sugar",
    "python-dateutil",
    "tqdm",
]
user = [
    "Pillow",
    "PyYAML",
    "anthropic",
    "anyio",
    "attrs",
    "dbfread",
    "dicompyler-core",
    "imageio",
    "keyring",
    "matplotlib",
    "natsort",
    "numba",
    "numpy",
    "packaging",
    "pandas",
    "pydicom",
    "pylibjpeg-libjpeg",
    "pymssql",
    "pynetdicom",
    "python-dateutil",
    "pywin32",
    "requests",
    "scikit-learn",
    "scipy",
    "shapely",
    "sqlalchemy",
    "streamlit",
    "timeago",
    "toml",
    "tqdm",
    "trio",
    "trio-asyncio",
    "watchdog",
    "xmltodict",
]

[tool.poetry.scripts]
pymedphys = "pymedphys.__main__:main"

[tool.ruff.lint]
# These were the existing issues when first migrating to ruff, we can feel
# free to remove these an iteratively tighten the belt if so desired.
extend-ignore = [
    # "F401", # imported but unused
    # "E741", # Ambiguous variable name
    # "E722", # Do not use bare `except`
]


[tool.ruff.lint.isort]
known-third-party = ["pymedphys._imports"]
known-first-party = ["pymedphys"]

[tool.pyright]
include = ["lib/pymedphys"]

# These have been set to False in order to be able to utilise pyright, but
# future work would be to iteratively set these to true and fix the code base.
reportMissingImports = false
reportGeneralTypeIssues = false
reportUnboundVariable = false
reportOptionalMemberAccess = false
reportOptionalSubscript = false
reportOptionalOperand = false
reportOptionalCall = false
reportOptionalIterable = false
reportPrivateImportUsage = false
reportArgumentType = false
reportCallIssue = false
reportOperatorIssue = false
reportAttributeAccessIssue = false
reportAssignmentType = false
reportIndexIssue = false
reportReturnType = false
reportMissingModuleSource = false
reportTypedDictNotRequiredAccess = false

[build-system]
requires = ["poetry-core>=1.0.0"]
build-backend = "poetry.core.masonry.api"<|MERGE_RESOLUTION|>--- conflicted
+++ resolved
@@ -58,13 +58,9 @@
 imageio = { version = "*", optional = true }         # groups = ["user", "all"]
 
 streamlit = { version = "~1.34.0", optional = true } # groups = ["user", "all"]
-<<<<<<< HEAD
-streamlit-ace = { version = "*", optional = true }   # groups = ["user", "all"]
 
 # Upper pin for Econforge `interpolation` compatibility. Plan to remove.
 numba = { version = "<0.60.0", optional = true } # groups = ["user", "all", "docs"]
-=======
->>>>>>> 508b4d3d
 
 numpy = { version = ">=1.26", optional = true } # groups = ["user", "all", "icom", "docs"]
 
@@ -80,9 +76,9 @@
 
 # AI
 anthropic = { version = "0.25.9", optional = true } # groups = ["user", "all"]
-trio = { version = ">=0.25.0", optional = true }      # groups = ["user", "all"]
-trio-asyncio = { version = "*", optional = true }     # groups = ["user", "all"]
-anyio = { version = "*", optional = true }            # groups = ["user", "all"]
+trio = { version = ">=0.25.0", optional = true }    # groups = ["user", "all"]
+trio-asyncio = { version = "*", optional = true }   # groups = ["user", "all"]
+anyio = { version = "*", optional = true }          # groups = ["user", "all"]
 
 # ---- #
 # CVEs #
@@ -195,7 +191,15 @@
 ]
 cli = ["toml"]
 comparables = ["flashgamma"]
-dev = ["doc8", "pre-commit", "pyright", "readme-renderer", "rope", "ruff", "tabulate"]
+dev = [
+    "doc8",
+    "pre-commit",
+    "pyright",
+    "readme-renderer",
+    "rope",
+    "ruff",
+    "tabulate",
+]
 dicom = ["pydicom", "pynetdicom"]
 docs = [
     "ipython",
