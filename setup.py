--- conflicted
+++ resolved
@@ -106,9 +106,8 @@
 
 package_data = {
     "": ["*"],
-<<<<<<< HEAD
-    "pymedphys._experimental.serviceplans": ["templates/*"],
-    "pymedphys._streamlit.apps": ["data/*"],
+    "pymedphys._experimental": ["serviceplans/templates/*"],
+    "pymedphys._streamlit": ["apps/data/*"],
     "pymedphys.docs": [
         "_static/*",
         "background/*",
@@ -124,32 +123,6 @@
         "ref/lib/experimental/*",
         "tutes/*",
     ],
-    "pymedphys.tests.dicom": ["data/rtplan/*", "scratch/*"],
-    "pymedphys.tests.e2e": [
-        "cypress/*",
-        "cypress/fixtures/.gitignore",
-        "cypress/integration/streamlit/*",
-        "cypress/plugins/*",
-        "cypress/support/*",
-=======
-    "pymedphys": [
-        "docs/*",
-        "docs/_static/*",
-        "docs/background/*",
-        "docs/contributing/*",
-        "docs/howto/*",
-        "docs/howto/advanced/*",
-        "docs/howto/gamma/*",
-        "docs/img/*",
-        "docs/ref/*",
-        "docs/ref/cli/*",
-        "docs/ref/gui/*",
-        "docs/ref/lib/*",
-        "docs/ref/lib/experimental/*",
-        "docs/tutes/*",
-    ],
-    "pymedphys._experimental": ["serviceplans/templates/*"],
-    "pymedphys._streamlit": ["apps/data/*"],
     "pymedphys.tests": [
         "dicom/data/rtplan/*",
         "dicom/scratch/*",
@@ -161,7 +134,6 @@
         "experimental/mephysto/data/baselines/*",
         "experimental/mephysto/data/measurements/*",
         "experimental/paulking/film/data/*",
->>>>>>> 69b69a51
     ],
 }
 
