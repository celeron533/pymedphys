--- conflicted
+++ resolved
@@ -280,7 +280,7 @@
 - Generated files with non-standard syntax
 - Special configuration formats that don't match standard linters
 
-<<<<<<< HEAD
+
 ### Branch and File Management
 
 #### Branch Name Accuracy
@@ -336,7 +336,7 @@
 - Basic file operations: `git add`, `git commit`, `git push`
 - GitHub API operations: `mcp__github__create_branch`, `mcp__github__push_files`
 - External operations: Access to external repositories with justification
-=======
+
 ### GitHub Workflow File Creation
 
 When asked to create GitHub workflow files (`.github/workflows/*.yml`):
@@ -370,4 +370,3 @@
 ```
 
 This approach ensures successful workflow file delivery despite permission restrictions.
->>>>>>> 032a7438
