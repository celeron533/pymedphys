version = 0

# TODO [v2]: Scope 'data_methods', 'output', and 'gamma' under a 'metersetmap'
# config
[data_methods]
available = ["monaco", "dicom", "icom", "trf", "mosaiq"]
default_reference = "monaco"
default_evaluation = "icom"

[output]
png_directory = '\\pdc\PExIT\Physics\Patient Specific Logfile Fluence'

[gamma]
dose_percent_threshold = 2
distance_mm_threshold = 0.5
local_gamma = true
quiet = true
max_gamma = 5
lower_percent_dose_cutoff = 20

# TODO [v2]: Consider changing from:
#     {"site": [{"name": "rccc", ...}, {"name": "nbcc", ...}]}
# to:
#     {"site": {"rccc": { ... }, "nbcc": { ... } }}
# The question here, 'is order important'? And maybe order preservation is
# helpful, in which case it should remain scoped within a list as opposed to
# a dictionary.
[[site]]
name = "rccc"

    # TODO [v2]: Change 'export-directories' to just 'export', move out all
    # locations that aren't actually an export location to their own config
    # area.
    [site.export-directories]
    escan = '\\pdc\Shared\Scanned Documents\RT\PhysChecks\Logfile PDFs'
    anonymised_monaco = '\\pdc\PExIT\DataExchange\anonymised-monaco'
    icom_live = '\\rccc-physicssvr\iComLogFiles\live'
    iviewdb = '\\pdc\PExIT\DataExchange\iViewDB'
    icom = '\\rccc-physicssvr\iComLogFiles'

    [site.monaco]
    focaldata = '\\rccc-monacoda\FocalData'
    # TODO: One day support all clinics within the focal data directory
    clinic = 'RCCC\1~Clinical'

    # A directory within FocalData where files can be moved immediately so that
    # no files can be opened during the archiving process.
    archive_holding = "ToBeArchived"

    # The final location for Monaco archives to be stored.
    archive_destination = '\\UTILSVR\PhysBack\MONACO_ARCHIVE_1'

    [site.mosaiq]
    # TODO: One day make it so that timezone is extracted from the Mosaiq
    # server
    timezone = "Australia/Sydney"
    hostname = "msqsql"
    port = 1433
    alias = "RCCC Mosaiq SQL Server"

    [[site.linac]]
    name = "2619"
    ip = '192.168.100.200'

        [site.linac.directories]
        qa = '\\pdc\OneDrive$\RCCC Specific Files\Linac Beam Data Record\Synergy 2619'

    [[site.linac]]
    name = "2694"
    ip = '192.168.100.201'

        [site.linac.directories]
        qa = '\\pdc\OneDrive$\RCCC Specific Files\Linac Beam Data Record\Synergy 2694'


[[site]]
name = "nbcc"

    [site.export-directories]
    escan = '\\tunnel-nbcc-pdc\Shared\SCAN\ESCAN\Phys\Logfile PDFs'
    anonymised_monaco = '\\tunnel-nbcc-pdc\Physics\NBCC-DataExchange\anonymised-monaco'
    icom_live = '\\tunnel-nbcc-pdc\Physics\NBCC-DataExchange\iCom\live'
    iviewdb = '\\tunnel-nbcc-pdc\Physics\NBCC-DataExchange\iViewDB'
    icom = '\\tunnel-nbcc-pdc\Physics\NBCC-DataExchange\iCom'

    [site.monaco]
    focaldata = '\\tunnel-nbcc-monaco\CMS\FocalData'
    clinic = 'NBCCC\1~Clinical'

    [site.mosaiq]
    timezone = "Australia/Sydney"
    hostname = "rccc-physicssvr"
    port = 31433
    alias = "NBCC Mosaiq SQL Server"

    [[site.linac]]
    name = "4299"
    ip = '192.168.17.40'

        [site.linac.aliases]
        iview = "4299_iView"

        [site.linac.directories]
        qa = '\\pdc\OneDrive$\NBCCC Specific Files\Linac Beam Data Record\VersaHD 4299'


[[site]]
name = "sash"

    [site.export-directories]
    escan = '\\tunnel-sash-physics-server\SASH-Mosaiq-eScan\Logfile PDFs'
    anonymised_monaco = '\\tunnel-sash-physics-server\SASH-DataExchange\anonymised-monaco'
    icom_live = '\\tunnel-sash-physics-server\SASH-DataExchange\icom\live'
    iviewdb = '\\tunnel-sash-physics-server\iViewDB'
    icom = '\\tunnel-sash-physics-server\SASH-DataExchange\icom'

    [site.monaco]
    focaldata = '\\tunnel-sash-monaco\Users\Public\Documents\CMS\FocalData'
    clinic = 'SASH\1~Clinical'

    [site.mosaiq]
    timezone = "Australia/Sydney"
    hostname = "rccc-physicssvr"
    port = 1433
    alias = "SASH Mosaiq SQL Server"

    [[site.linac]]
    name = "9002"
    ip = '192.168.40.10'

        [site.linac.aliases]
        iview = "Default"

        [site.linac.directories]
        qa = '\\pdc\OneDrive$\SASH Specific Files\Linac Beam Data Record\Synergy 9002'


[trf_logfiles]
root_directory = '\\rccc-physicssvr\LinacLogFiles'

# TODO: Need to deprecate this field and use the site specific config instead.
[icom]
patient_directories = [
    '\\rccc-physicssvr\iComLogFiles\patients',
    '\\tunnel-nbcc-pdc\Physics\NBCC-DataExchange\iCom\patients',
    '\\tunnel-sash-physics-server\SASH-DataExchange\icom\patients',
]

<<<<<<< HEAD
[monaco_archiving]
default_weeks_to_keep = 26
=======
[electron_insert_modelling]
data_path = '\\pdc\OneDrive$\RCCC Specific Files\Dosimetry\Elekta_EFacs\electron_factor_measured_data.csv'

    [electron_insert_modelling.patterns]
    beam_model_name = 'RiverinaAgility - (\d+)MeV'
    applicator = '(\d+)X\d+'
>>>>>>> 26103b53
<|MERGE_RESOLUTION|>--- conflicted
+++ resolved
@@ -146,14 +146,12 @@
     '\\tunnel-sash-physics-server\SASH-DataExchange\icom\patients',
 ]
 
-<<<<<<< HEAD
-[monaco_archiving]
-default_weeks_to_keep = 26
-=======
 [electron_insert_modelling]
 data_path = '\\pdc\OneDrive$\RCCC Specific Files\Dosimetry\Elekta_EFacs\electron_factor_measured_data.csv'
 
     [electron_insert_modelling.patterns]
     beam_model_name = 'RiverinaAgility - (\d+)MeV'
     applicator = '(\d+)X\d+'
->>>>>>> 26103b53
+
+[monaco_archiving]
+default_weeks_to_keep = 26