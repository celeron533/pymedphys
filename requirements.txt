altair==4.1.0; python_version >= "3.6"
appnope==0.1.2; platform_system == "Darwin" and python_version >= "3.7" and sys_platform == "darwin"
argcomplete==1.12.3; python_version < "3.8.0" and python_version >= "3.7"
argon2-cffi==20.1.0; python_version >= "3.6"
argue==0.3.1
astor==0.8.1; python_version >= "3.6" and python_full_version < "3.0.0" or python_full_version >= "3.4.0" and python_version >= "3.6"
attrs==20.3.0; (python_version >= "2.7" and python_full_version < "3.0.0") or (python_full_version >= "3.4.0")
backcall==0.2.0; python_version >= "3.7"
backports.zoneinfo==0.2.1; python_version < "3.9" and python_version >= "3.6"
base58==2.1.0; python_version >= "3.6"
bleach==4.0.0; python_version >= "3.6" and python_full_version < "3.0.0" or python_full_version >= "3.5.0" and python_version >= "3.6"
blinker==1.4; python_version >= "3.6"
cachetools==4.2.2; python_version >= "3.6" and python_version < "4.0"
certifi==2021.5.30; python_version >= "3.6" and python_full_version < "3.0.0" or python_full_version >= "3.6.0" and python_version >= "3.6"
cffi==1.14.6; sys_platform == "linux" and python_version >= "3.7" and python_full_version >= "3.6.1" and implementation_name == "pypy"
charset-normalizer==2.0.4; python_full_version >= "3.6.0" and python_version >= "3.6"
click==7.1.2; python_version >= "3.6" and python_full_version < "3.0.0" or python_full_version >= "3.5.0" and python_version >= "3.6"
colorama==0.4.4; python_version >= "3.7" and python_full_version < "3.0.0" and platform_system == "Windows" and sys_platform == "win32" or python_full_version >= "3.5.0" and platform_system == "Windows" and sys_platform == "win32" and python_version >= "3.7"
cryptography==3.4.7; sys_platform == "linux" and python_version >= "3.6"
cssselect==1.1.0; python_version >= "2.7" and python_full_version < "3.0.0" or python_full_version >= "3.4.0"
cssutils==2.3.0; python_version >= "3.6"
cycler==0.10.0; python_version >= "3.7"
dbfread==2.0.7
debugpy==1.4.1; python_version >= "3.7" and python_full_version < "3.0.0" or python_full_version >= "3.5.0" and python_version >= "3.7"
decorator==5.0.9; python_version >= "3.7"
defusedxml==0.7.1; python_version >= "3.6" and python_full_version < "3.0.0" or python_full_version >= "3.5.0" and python_version >= "3.6"
dicompyler-core==0.5.5
entrypoints==0.3; python_full_version >= "3.6.1" and python_version >= "3.7" and (python_version >= "3.6" and python_full_version < "3.0.0" or python_full_version >= "3.5.0" and python_version >= "3.6")
fsspec==2021.7.0; python_version >= "3.6"
gitdb==4.0.7; python_version >= "3.6"
gitpython==3.1.20; python_version >= "3.6"
<<<<<<< HEAD
idna==3.2; python_version >= "3.6" and python_full_version < "3.0.0" or python_full_version >= "3.6.0" and python_version >= "3.6"
imageio==2.9.0; python_version >= "3.5"
importlib-metadata==4.6.4; python_version == "3.7"
=======
greenlet==1.1.1; python_version >= "3" and python_full_version < "3.0.0" and platform_machine in "x86_64 X86_64 aarch64 AARCH64 ppc64le PPC64LE amd64 AMD64 win32 WIN32" and (python_version >= "2.7" and python_full_version < "3.0.0" or python_full_version >= "3.6.0") or python_version >= "3" and platform_machine in "x86_64 X86_64 aarch64 AARCH64 ppc64le PPC64LE amd64 AMD64 win32 WIN32" and (python_version >= "2.7" and python_full_version < "3.0.0" or python_full_version >= "3.6.0") and python_full_version >= "3.5.0"
idna==3.2; python_version >= "3.6" and python_full_version < "3.0.0" or python_full_version >= "3.6.0" and python_version >= "3.6"
imageio==2.9.0; python_version >= "3.5"
importlib-metadata==4.6.4; python_version == "3.7" and python_full_version < "3.0.0" or python_full_version >= "3.6.0" and python_version == "3.7"
>>>>>>> 15406158
ipykernel==6.2.0; python_version >= "3.7"
ipython-genutils==0.2.0; python_version >= "3.7"
ipython==7.26.0; python_version >= "3.7"
ipywidgets==7.6.3; python_version >= "3.6"
jedi==0.18.0; python_version >= "3.7"
jeepney==0.7.1; sys_platform == "linux" and python_version >= "3.6"
jinja2==3.0.1; python_version >= "3.6" and python_full_version < "3.0.0" or python_full_version >= "3.5.0" and python_version >= "3.6"
joblib==1.0.1; python_version >= "3.6"
jsonschema==3.2.0; python_version >= "3.6"
jupyter-client==7.0.1; python_full_version >= "3.6.1" and python_version >= "3.7"
jupyter-core==4.7.1; python_full_version >= "3.6.1" and python_version >= "3.7" and (python_version >= "3.6" and python_full_version < "3.0.0" or python_full_version >= "3.5.0" and python_version >= "3.6")
jupyterlab-widgets==1.0.0; python_version >= "3.6"
keyring==23.1.0; python_version >= "3.6"
kiwisolver==1.3.1; python_version >= "3.7"
lxml==4.6.3; python_version >= "2.7" and python_full_version < "3.0.0" or python_full_version >= "3.5.0"
markupsafe==2.0.1; python_version >= "3.6"
matplotlib-inline==0.1.2; python_version >= "3.7"
matplotlib==3.4.3; python_version >= "3.7"
mistune==0.8.4; python_version >= "3.6" and python_full_version < "3.0.0" or python_full_version >= "3.5.0" and python_version >= "3.6"
natsort==7.1.1; python_version >= "3.4"
nbconvert==5.6.1; python_version >= "3.6" and python_full_version < "3.0.0" or python_full_version >= "3.5.0" and python_version >= "3.6"
nbformat==5.1.3; python_version >= "3.6" and python_full_version < "3.0.0" or python_full_version >= "3.5.0" and python_version >= "3.6"
nest-asyncio==1.5.1; python_full_version >= "3.6.1" and python_version >= "3.7"
networkx==2.6.2; python_version >= "3.7"
notebook==6.4.3; python_version >= "3.6"
numpy==1.21.1; python_version >= "3.7"
packaging==21.0; python_version >= "3.6"
pandas==1.1.5; python_full_version >= "3.6.1"
pandocfilters==1.4.3; python_version >= "3.6" and python_full_version < "3.0.0" or python_full_version >= "3.5.0" and python_version >= "3.6"
parso==0.8.2; python_version >= "3.7"
pexpect==4.8.0; sys_platform != "win32" and python_version >= "3.7"
pickleshare==0.7.5; python_version >= "3.7"
pillow==8.3.1; python_version >= "3.6"
plotly==5.2.2; python_version >= "3.6"
premailer==3.10.0
prometheus-client==0.11.0; python_version >= "3.6" and python_full_version < "3.0.0" or python_full_version >= "3.4.0" and python_version >= "3.6"
prompt-toolkit==3.0.20; python_full_version >= "3.6.2" and python_version >= "3.7"
protobuf==3.17.3; python_version >= "3.6"
ptyprocess==0.7.0; sys_platform != "win32" and python_version >= "3.7" and os_name != "nt"
py==1.10.0; python_full_version >= "3.6.1" and python_version >= "3.7" and implementation_name == "pypy"
pyarrow==5.0.0; python_version < "3.9" and python_version >= "3.6"
pycparser==2.20; python_version >= "3.6" and python_full_version < "3.0.0" and sys_platform == "linux" or sys_platform == "linux" and python_version >= "3.6" and python_full_version >= "3.4.0"
pydeck==0.6.2; python_version >= "3.6"
pydicom==2.2.0; python_full_version >= "3.6.1"
pygments==2.10.0; python_version >= "3.7" and python_full_version < "3.0.0" or python_full_version >= "3.5.0" and python_version >= "3.7"
pylibjpeg-libjpeg==1.2.0; python_version >= "3.6"
pylinac==2.3.2
pymssql==2.2.1
pynetdicom==1.5.7
pyparsing==2.4.7; python_version >= "3.7" and python_full_version < "3.0.0" or python_full_version >= "3.3.0" and python_version >= "3.7"
pyrsistent==0.18.0; python_version >= "3.6"
python-dateutil==2.8.2; (python_version >= "2.7" and python_full_version < "3.0.0") or (python_full_version >= "3.3.0")
pytz==2021.1; python_full_version >= "3.6.1" and python_version >= "3.7"
pywavelets==1.1.1; python_version >= "3.7"
pywin32-ctypes==0.2.0; sys_platform == "win32" and python_version >= "3.6"
pywin32==301; python_full_version >= "3.6.1" and python_version >= "3.7" and sys_platform == "win32" or sys_platform == "win32"
pywinpty==1.1.3; os_name == "nt" and python_version >= "3.6"
pyyaml==5.4.1; (python_version >= "2.7" and python_full_version < "3.0.0") or (python_full_version >= "3.6.0")
pyzmq==22.2.1; python_full_version >= "3.6.1" and python_version >= "3.7"
reportlab==3.5.54
requests==2.26.0; (python_version >= "2.7" and python_full_version < "3.0.0") or (python_full_version >= "3.6.0")
scikit-image==0.18.2; python_version >= "3.7"
scikit-learn==0.24.2; python_version >= "3.6"
scipy==1.6.1; python_version >= "3.7"
secretstorage==3.3.1; sys_platform == "linux" and python_version >= "3.6"
send2trash==1.8.0; python_version >= "3.6"
shapely==1.7.1
six==1.16.0; python_version >= "3.7" and python_full_version < "3.0.0" or python_full_version >= "3.5.0" and python_version >= "3.7"
smmap==4.0.0; python_version >= "3.6"
sqlalchemy==1.4.23; (python_version >= "2.7" and python_full_version < "3.0.0") or (python_full_version >= "3.6.0")
streamlit-ace==0.0.4; python_version >= "3.6"
streamlit==0.82.0; python_version >= "3.6"
tenacity==8.0.1; python_version >= "3.6"
terminado==0.11.1; python_version >= "3.6"
testpath==0.5.0; python_version >= "3.6" and python_full_version < "3.0.0" or python_full_version >= "3.5.0" and python_version >= "3.6"
threadpoolctl==2.2.0; python_version >= "3.6"
tifffile==2021.8.8; python_version >= "3.7"
timeago==1.0.15
toml==0.10.2; python_version >= "3.6" and python_full_version < "3.0.0" or python_full_version >= "3.3.0" and python_version >= "3.6"
tomlkit==0.7.2; (python_version >= "2.7" and python_full_version < "3.0.0") or (python_full_version >= "3.5.0")
toolz==0.11.1; python_version >= "3.6"
tornado==6.1; python_full_version >= "3.6.1" and python_version >= "3.7"
tqdm==4.62.2; (python_version >= "2.7" and python_full_version < "3.0.0") or (python_full_version >= "3.4.0")
traitlets==5.0.5; python_full_version >= "3.6.1" and python_version >= "3.7" and (python_version >= "3.7" and python_full_version < "3.0.0" or python_full_version >= "3.5.0" and python_version >= "3.7")
typing-extensions==3.10.0.0
tzdata==2021.1; platform_system == "Windows" and python_version >= "3.6"
tzlocal==3.0; python_version >= "3.6"
urllib3==1.26.6; python_version >= "3.6" and python_full_version < "3.0.0" or python_full_version >= "3.6.0" and python_version < "4" and python_version >= "3.6"
validators==0.18.2; python_version >= "3.6"
watchdog==2.1.5; python_version >= "3.6"
wcwidth==0.2.5; python_full_version >= "3.6.2" and python_version >= "3.7"
webencodings==0.5.1; python_version >= "3.6" and python_full_version < "3.0.0" or python_full_version >= "3.5.0" and python_version >= "3.6"
widgetsnbextension==3.5.1; python_version >= "3.6"
xarray==0.19.0; python_version >= "3.7"
xlsxwriter==3.0.1; python_version >= "3.4"
xmltodict==0.12.0; (python_version >= "2.7" and python_full_version < "3.0.0") or (python_full_version >= "3.4.0")
yagmail==0.14.256
zipp==3.5.0; python_version >= "3.6"
.[user]<|MERGE_RESOLUTION|>--- conflicted
+++ resolved
@@ -29,16 +29,9 @@
 fsspec==2021.7.0; python_version >= "3.6"
 gitdb==4.0.7; python_version >= "3.6"
 gitpython==3.1.20; python_version >= "3.6"
-<<<<<<< HEAD
 idna==3.2; python_version >= "3.6" and python_full_version < "3.0.0" or python_full_version >= "3.6.0" and python_version >= "3.6"
 imageio==2.9.0; python_version >= "3.5"
 importlib-metadata==4.6.4; python_version == "3.7"
-=======
-greenlet==1.1.1; python_version >= "3" and python_full_version < "3.0.0" and platform_machine in "x86_64 X86_64 aarch64 AARCH64 ppc64le PPC64LE amd64 AMD64 win32 WIN32" and (python_version >= "2.7" and python_full_version < "3.0.0" or python_full_version >= "3.6.0") or python_version >= "3" and platform_machine in "x86_64 X86_64 aarch64 AARCH64 ppc64le PPC64LE amd64 AMD64 win32 WIN32" and (python_version >= "2.7" and python_full_version < "3.0.0" or python_full_version >= "3.6.0") and python_full_version >= "3.5.0"
-idna==3.2; python_version >= "3.6" and python_full_version < "3.0.0" or python_full_version >= "3.6.0" and python_version >= "3.6"
-imageio==2.9.0; python_version >= "3.5"
-importlib-metadata==4.6.4; python_version == "3.7" and python_full_version < "3.0.0" or python_full_version >= "3.6.0" and python_version == "3.7"
->>>>>>> 15406158
 ipykernel==6.2.0; python_version >= "3.7"
 ipython-genutils==0.2.0; python_version >= "3.7"
 ipython==7.26.0; python_version >= "3.7"
