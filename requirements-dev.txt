alabaster==0.7.12; python_version >= "3.5"
altair==4.1.0; python_version >= "3.6"
appdirs==1.4.4; python_version >= "3.6" and python_full_version >= "3.6.1"
appnope==0.1.2; platform_system == "Darwin" and python_version >= "3.6" and sys_platform == "darwin"
argon2-cffi==20.1.0; python_version >= "3.6"
argue==0.3.1
astor==0.8.1; python_version >= "3.6" and python_full_version < "3.0.0" or python_full_version >= "3.4.0" and python_version >= "3.6"
astroid==2.4.2; python_version >= "3.5"
async-generator==1.10; python_version >= "3.6"
atomicwrites==1.4.0; python_version >= "3.6" and python_full_version < "3.0.0" and sys_platform == "win32" or sys_platform == "win32" and python_version >= "3.6" and python_full_version >= "3.4.0"
attrs==20.3.0; (python_version >= "2.7" and python_full_version < "3.0.0") or (python_full_version >= "3.4.0")
babel==2.9.0; python_version >= "3.5" and python_full_version < "3.0.0" or python_full_version >= "3.4.0" and python_version >= "3.5"
backcall==0.2.0; python_version >= "3.6"
base58==2.0.1; python_version >= "3.6"
beautifulsoup4==4.9.3; python_version >= "3.6"
black==19.10b0; python_version >= "3.6"
bleach==3.2.1; python_version >= "3.6" and python_full_version < "3.0.0" or python_full_version >= "3.5.0" and python_version >= "3.6"
blinker==1.4; python_version >= "3.6"
cachetools==4.2.0; python_version >= "3.6" and python_version < "4.0"
certifi==2020.12.5; python_version >= "3.6" and python_full_version < "3.0.0" or python_full_version >= "3.5.0" and python_version >= "3.6"
cffi==1.14.4; python_version >= "3.6" and python_full_version < "3.0.0" and sys_platform == "linux" and implementation_name === "pypy" or sys_platform == "linux" and python_version >= "3.6" and python_full_version >= "3.6.0" and implementation_name === "pypy"
cfgv==3.2.0; python_full_version >= "3.6.1"
chardet==4.0.0; python_version >= "3.6" and python_full_version < "3.0.0" or python_full_version >= "3.5.0" and python_version >= "3.6"
click==7.1.2; python_version >= "3.6" and python_full_version < "3.0.0" or python_full_version >= "3.5.0" and python_version >= "3.6"
colorama==0.4.4; python_version >= "3.6" and python_full_version < "3.0.0" and sys_platform == "win32" or sys_platform == "win32" and python_version >= "3.6" and python_full_version >= "3.5.0"
cryptography==3.3.1; python_version >= "3.6" and python_full_version < "3.0.0" and sys_platform == "linux" or sys_platform == "linux" and python_version >= "3.6" and python_full_version >= "3.6.0"
cssselect==1.1.0; python_version >= "2.7" and python_full_version < "3.0.0" or python_full_version >= "3.4.0"
cssutils==1.0.2
cycler==0.10.0; python_version >= "3.6"
dataclasses==0.8; python_version >= "3.6" and python_version < "3.7"
dbfread==2.0.7
decorator==4.4.2; python_version >= "3.6" and python_full_version < "3.0.0" or python_full_version >= "3.2.0" and python_version >= "3.6"
defusedxml==0.6.0; python_version >= "3.6" and python_full_version < "3.0.0" or python_full_version >= "3.5.0" and python_version >= "3.6"
distlib==0.3.1; python_full_version >= "3.6.1"
doc8==0.8.1
docutils==0.16; python_version >= "3.6" and python_full_version < "3.0.0" or python_full_version >= "3.5.0" and python_version >= "3.6"
entrypoints==0.3; python_version >= "3.6" and python_full_version < "3.0.0" or python_full_version >= "3.5.0" and python_version >= "3.6"
filelock==3.0.12; python_full_version >= "3.6.1"
gitdb==4.0.5; python_version >= "3.6"
gitpython==3.1.11; python_version >= "3.6"
hypothesis==5.43.3; python_version >= "3.6"
identify==1.5.10; python_full_version >= "3.6.1"
idna==2.10; python_version >= "3.6" and python_full_version < "3.0.0" or python_full_version >= "3.5.0" and python_version >= "3.6"
imageio==2.9.0; python_version >= "3.5"
imagesize==1.2.0; python_version >= "3.5" and python_full_version < "3.0.0" or python_full_version >= "3.4.0" and python_version >= "3.5"
importlib-metadata==3.3.0; python_version < "3.8" and python_version >= "3.6" and python_full_version >= "3.6.1" and (python_version >= "3.6" and python_full_version < "3.0.0" and python_version < "3.8" or python_full_version >= "3.4.0" and python_version >= "3.6" and python_version < "3.8")
importlib-resources==3.0.0; python_version < "3.7" and python_version >= "3.6" and python_full_version >= "3.6.1" and (python_version >= "3.6" and python_full_version < "3.0.0" and python_version < "3.7" or python_version < "3.7" and python_version >= "3.6" and python_full_version >= "3.5.0")
iniconfig==1.1.1; python_version >= "3.6"
ipykernel==5.4.2; python_version >= "3.6"
ipython-genutils==0.2.0; python_version >= "3.6"
ipython==7.16.1; python_version >= "3.6"
ipywidgets==7.5.1; python_version >= "3.6"
isort==5.6.4; python_version >= "3.6" and python_version < "4.0"
jedi==0.17.2; python_version >= "3.6" and python_full_version < "3.0.0" or python_full_version >= "3.5.0" and python_version >= "3.6"
jeepney==0.6.0; sys_platform == "linux" and python_version >= "3.6"
jinja2==2.11.2; python_version >= "3.6" and python_full_version < "3.0.0" or python_full_version >= "3.5.0" and python_version >= "3.6"
joblib==1.0.0; python_version >= "3.6"
jsonschema==3.2.0; python_version >= "3.6"
jupyter-book==0.8.3; python_version >= "3.6"
jupyter-cache==0.4.1; python_version >= "3.6"
jupyter-client==6.1.7; python_version >= "3.6"
jupyter-core==4.7.0; python_version >= "3.6" and python_full_version < "3.0.0" or python_full_version >= "3.5.0" and python_version >= "3.6"
jupyter-sphinx==0.3.2; python_version >= "3.6"
keyring==21.5.0; python_version >= "3.6"
kiwisolver==1.3.1; python_version >= "3.6"
latexcodec==2.0.1; python_version >= "3.6" and python_full_version < "3.0.0" or python_full_version >= "3.4.0" and python_version >= "3.6"
lazy-object-proxy==1.4.3; python_version >= "3.5" and python_full_version < "3.0.0" or python_full_version >= "3.4.0" and python_version >= "3.5"
lxml==4.6.2; python_version >= "2.7" and python_full_version < "3.0.0" or python_full_version >= "3.5.0"
<<<<<<< HEAD
markdown-it-py==0.5.6; python_version >= "3.6" and python_version < "4.0"
markupsafe==1.1.1; python_version >= "3.6" and python_full_version < "3.0.0" or python_full_version >= "3.5.0" and python_version >= "3.6"
matplotlib==3.2.0; python_version >= "3.6"
=======
markdown-it-py==0.5.8; python_version >= "3.6" and python_version < "4.0"
markupsafe==1.1.1; python_version >= "3.5" and python_full_version < "3.0.0" or python_full_version >= "3.5.0" and python_version >= "3.5"
matplotlib==3.3.3; python_version >= "3.6"
>>>>>>> c6d6ae03
mccabe==0.6.1; python_version >= "3.5"
mistune==0.8.4; python_version >= "3.6" and python_full_version < "3.0.0" or python_full_version >= "3.5.0" and python_version >= "3.6"
mypy-extensions==0.4.3; python_version >= "3.5"
mypy==0.790; python_version >= "3.5"
myst-nb==0.10.1; python_version >= "3.6"
myst-parser==0.12.10; python_version >= "3.6"
nbclient==0.5.1; python_version >= "3.6"
nbconvert==5.6.1; python_version >= "3.6" and python_full_version < "3.0.0" or python_full_version >= "3.5.0" and python_version >= "3.6"
nbdime==2.1.0; python_version >= "3.6"
nbformat==5.0.8; python_version >= "3.6" and python_full_version < "3.0.0" or python_full_version >= "3.5.0" and python_version >= "3.6"
nest-asyncio==1.4.3; python_version >= "3.6"
networkx==2.5; python_version >= "3.6"
nodeenv==1.5.0; python_full_version >= "3.6.1"
notebook==6.1.5; python_version >= "3.6"
numpy==1.19.4; python_version >= "3.6"
oset==0.1.3; python_version >= "3.6"
packaging==20.8; (python_version >= "2.7" and python_full_version < "3.0.0") or (python_full_version >= "3.4.0")
pandas==1.1.5; python_full_version >= "3.6.1"
pandocfilters==1.4.3; python_version >= "3.6" and python_full_version < "3.0.0" or python_full_version >= "3.5.0" and python_version >= "3.6"
parso==0.7.1; python_version >= "3.6" and python_full_version < "3.0.0" or python_full_version >= "3.5.0" and python_version >= "3.6"
pathspec==0.8.1; python_version >= "3.6" and python_full_version < "3.0.0" or python_full_version >= "3.5.0" and python_version >= "3.6"
pbr==5.5.1; python_version >= "3.6"
pexpect==4.8.0; sys_platform != "win32" and python_version >= "3.6"
pickleshare==0.7.5; python_version >= "3.6"
pillow==8.0.1; python_version >= "3.6"
pluggy==0.13.1; python_version >= "3.6" and python_full_version < "3.0.0" or python_full_version >= "3.4.0" and python_version >= "3.6"
pockets==0.9.1
pre-commit==2.9.3; python_full_version >= "3.6.1"
premailer==3.7.0
prometheus-client==0.9.0; python_version >= "3.6"
prompt-toolkit==3.0.8; python_full_version >= "3.6.1" and python_version >= "3.6"
protobuf==3.14.0; python_version >= "3.6"
psutil==5.8.0; (python_version >= "2.6" and python_full_version < "3.0.0") or (python_full_version >= "3.4.0")
ptyprocess==0.6.0; sys_platform != "win32" and python_version >= "3.6" and os_name != "nt"
py==1.10.0; python_version >= "3.6" and python_full_version < "3.0.0" and implementation_name === "pypy" or python_full_version >= "3.4.0" and python_version >= "3.6" and implementation_name === "pypy"
pyarrow==2.0.0; python_version < "3.9" and python_version >= "3.6"
pybtex-docutils==0.2.2; python_version >= "3.6" and python_full_version < "3.0.0" or python_full_version >= "3.4.0" and python_version >= "3.6"
pybtex==0.23.0; python_version >= "3.6" and python_full_version < "3.0.0" or python_full_version >= "3.4.0" and python_version >= "3.6"
pycparser==2.20; python_version >= "3.6" and python_full_version < "3.0.0" and sys_platform == "linux" or sys_platform == "linux" and python_version >= "3.6" and python_full_version >= "3.6.0"
pydata-sphinx-theme==0.4.1; python_version >= "3.6"
pydeck==0.5.0; python_version >= "3.6"
pydicom==2.1.2; python_full_version >= "3.6.1"
pygments==2.7.3; python_version >= "3.6" and python_full_version < "3.0.0" or python_full_version >= "3.5.0" and python_version >= "3.6"
pylibjpeg-libjpeg==1.1.0; python_version >= "3.6"
pylinac==2.3.2
pylint==2.6.0; python_version >= "3.5"
pymssql==2.1.5
pynetdicom==1.5.4
pyparsing==2.4.7; python_version >= "3.6" and python_full_version < "3.0.0" or python_full_version >= "3.4.0" and python_version >= "3.6"
pyrsistent==0.17.3; python_version >= "3.6"
pytest-pylint==0.18.0; python_version >= "3.5"
pytest-rerunfailures==9.1.1; python_version >= "3.5"
pytest-sugar==0.9.4
pytest==6.2.1; python_version >= "3.6"
python-dateutil==2.8.1; (python_version >= "2.7" and python_full_version < "3.0.0") or (python_full_version >= "3.3.0")
pytz==2020.4; python_full_version >= "3.6.1" and python_version >= "3.6" and (python_version >= "3.5" and python_full_version < "3.0.0" or python_full_version >= "3.4.0" and python_version >= "3.5")
pywavelets==1.1.1; python_version >= "3.6"
pywin32-ctypes==0.2.0; sys_platform == "win32" and python_version >= "3.6"
pywin32==300; python_version >= "3.6" and python_full_version < "3.0.0" and sys_platform == "win32" or python_full_version >= "3.5.0" and python_version >= "3.6" and sys_platform == "win32"
pywinpty==0.5.7; os_name == "nt" and python_version >= "3.6"
pyyaml==5.3.1; (python_version >= "2.7" and python_full_version < "3.0.0") or (python_full_version >= "3.5.0")
pyzmq==20.0.0; python_version >= "3.6"
readme-renderer==28.0
regex==2020.11.13; python_version >= "3.6"
reportlab==3.5.56
requests==2.25.1; (python_version >= "2.7" and python_full_version < "3.0.0") or (python_full_version >= "3.5.0")
restructuredtext-lint==1.3.2
rope==0.18.0
scikit-image==0.17.2; python_version >= "3.6"
scikit-learn==0.23.2; python_version >= "3.6"
scipy==1.5.4; python_version >= "3.6"
secretstorage==3.3.0; sys_platform == "linux" and python_version >= "3.6"
send2trash==1.5.0; python_version >= "3.6"
shapely==1.7.1
six==1.15.0; python_full_version >= "3.6.1" and python_version >= "3.6" and (python_version >= "2.7" and python_full_version < "3.0.0" or python_full_version >= "3.5.0") and (python_version >= "3.6" and python_full_version < "3.0.0" and sys_platform == "linux" or sys_platform == "linux" and python_version >= "3.6" and python_full_version >= "3.6.0") and (python_version >= "3.6" and python_full_version < "3.0.0" or python_full_version >= "3.3.0" and python_version >= "3.6") and (python_version >= "3.6" and python_full_version < "3.0.0" or python_full_version >= "3.4.0" and python_version >= "3.6")
smmap==3.0.4; python_version >= "3.6" and python_full_version < "3.0.0" or python_full_version >= "3.4.0" and python_version >= "3.6"
snowballstemmer==2.0.0; python_version >= "3.5"
sortedcontainers==2.3.0; python_version >= "3.6"
soupsieve==2.1; python_version >= "3.6"
sphinx-argparse==0.2.5
sphinx-book-theme==0.0.39; python_version >= "3.6"
sphinx-comments==0.0.3; python_version >= "3.6"
sphinx-copybutton==0.3.1; python_version >= "3.6"
sphinx-panels==0.5.2; python_version >= "3.6"
sphinx-thebe==0.0.8; python_version >= "3.6"
sphinx-togglebutton==0.2.3; python_version >= "3.6"
sphinx==3.3.1; python_version >= "3.5"
sphinxcontrib-applehelp==1.0.2; python_version >= "3.5"
sphinxcontrib-bibtex==1.0.0
sphinxcontrib-devhelp==1.0.2; python_version >= "3.5"
sphinxcontrib-htmlhelp==1.0.3; python_version >= "3.5"
sphinxcontrib-jsmath==1.0.1; python_version >= "3.5"
sphinxcontrib-napoleon==0.7
sphinxcontrib-qthelp==1.0.3; python_version >= "3.5"
sphinxcontrib-serializinghtml==1.1.4; python_version >= "3.5"
sqlalchemy==1.3.22; python_version >= "3.6" and python_full_version < "3.0.0" or python_full_version >= "3.4.0" and python_version >= "3.6"
stevedore==3.3.0; python_version >= "3.6"
<<<<<<< HEAD
streamlit==0.71.0; python_version >= "3.6"
=======
streamlit==0.73.1; python_version >= "3.6"
>>>>>>> c6d6ae03
termcolor==1.1.0
terminado==0.9.1; python_version >= "3.6"
testpath==0.4.4; python_version >= "3.6" and python_full_version < "3.0.0" or python_full_version >= "3.5.0" and python_version >= "3.6"
threadpoolctl==2.1.0; python_version >= "3.6"
tifffile==2020.9.3; python_version >= "3.6"
timeago==1.0.15
toml==0.10.2; python_full_version >= "3.6.1" and python_version >= "3.6" and (python_version >= "3.6" and python_full_version < "3.0.0" or python_full_version >= "3.3.0" and python_version >= "3.6") and (python_version >= "3.5" and python_full_version < "3.0.0" or python_full_version >= "3.3.0" and python_version >= "3.5")
tomlkit==0.7.0; (python_version >= "2.7" and python_full_version < "3.0.0") or (python_full_version >= "3.5.0")
toolz==0.11.1; python_version >= "3.6"
tornado==6.1; python_version >= "3.6"
tqdm==4.54.1; (python_version >= "2.7" and python_full_version < "3.0.0") or (python_full_version >= "3.4.0")
traitlets==4.3.3; python_version >= "3.6" and python_full_version < "3.0.0" or python_full_version >= "3.5.0" and python_version >= "3.6"
typed-ast==1.4.1; implementation_name == "cpython" and python_version < "3.8" and python_version >= "3.6"
typing-extensions==3.7.4.3
tzlocal==2.1; python_version >= "3.6"
urllib3==1.26.2; python_version >= "3.6" and python_full_version < "3.0.0" or python_full_version >= "3.5.0" and python_version < "4" and python_version >= "3.6"
validators==0.18.2; python_version >= "3.6"
virtualenv==20.2.2; python_full_version >= "3.6.1"
watchdog==1.0.2; python_version >= "3.6"
wcwidth==0.2.5; python_full_version >= "3.6.1" and python_version >= "3.6"
webencodings==0.5.1; python_version >= "2.7" and python_full_version < "3.0.0" or python_full_version >= "3.5.0"
widgetsnbextension==3.5.1; python_version >= "3.6"
wrapt==1.12.1; python_version >= "3.5"
xlsxwriter==1.3.7
xmltodict==0.12.0; (python_version >= "2.7" and python_full_version < "3.0.0") or (python_full_version >= "3.4.0")
yagmail==0.14.245
zipp==3.4.0; python_version < "3.8" and python_version >= "3.6" and (python_version >= "3.6" and python_full_version < "3.0.0" and python_version < "3.7" or python_version < "3.7" and python_version >= "3.6" and python_full_version >= "3.5.0")
-e .[dev]<|MERGE_RESOLUTION|>--- conflicted
+++ resolved
@@ -66,15 +66,9 @@
 latexcodec==2.0.1; python_version >= "3.6" and python_full_version < "3.0.0" or python_full_version >= "3.4.0" and python_version >= "3.6"
 lazy-object-proxy==1.4.3; python_version >= "3.5" and python_full_version < "3.0.0" or python_full_version >= "3.4.0" and python_version >= "3.5"
 lxml==4.6.2; python_version >= "2.7" and python_full_version < "3.0.0" or python_full_version >= "3.5.0"
-<<<<<<< HEAD
-markdown-it-py==0.5.6; python_version >= "3.6" and python_version < "4.0"
-markupsafe==1.1.1; python_version >= "3.6" and python_full_version < "3.0.0" or python_full_version >= "3.5.0" and python_version >= "3.6"
-matplotlib==3.2.0; python_version >= "3.6"
-=======
 markdown-it-py==0.5.8; python_version >= "3.6" and python_version < "4.0"
 markupsafe==1.1.1; python_version >= "3.5" and python_full_version < "3.0.0" or python_full_version >= "3.5.0" and python_version >= "3.5"
 matplotlib==3.3.3; python_version >= "3.6"
->>>>>>> c6d6ae03
 mccabe==0.6.1; python_version >= "3.5"
 mistune==0.8.4; python_version >= "3.6" and python_full_version < "3.0.0" or python_full_version >= "3.5.0" and python_version >= "3.6"
 mypy-extensions==0.4.3; python_version >= "3.5"
@@ -172,11 +166,7 @@
 sphinxcontrib-serializinghtml==1.1.4; python_version >= "3.5"
 sqlalchemy==1.3.22; python_version >= "3.6" and python_full_version < "3.0.0" or python_full_version >= "3.4.0" and python_version >= "3.6"
 stevedore==3.3.0; python_version >= "3.6"
-<<<<<<< HEAD
-streamlit==0.71.0; python_version >= "3.6"
-=======
 streamlit==0.73.1; python_version >= "3.6"
->>>>>>> c6d6ae03
 termcolor==1.1.0
 terminado==0.9.1; python_version >= "3.6"
 testpath==0.4.4; python_version >= "3.6" and python_full_version < "3.0.0" or python_full_version >= "3.5.0" and python_version >= "3.6"
