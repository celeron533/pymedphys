--- conflicted
+++ resolved
@@ -31,17 +31,9 @@
 
 HERE = dirname(abspath(__file__))
 DATA_DIR = pjoin(HERE, "data", "anonymise")
-<<<<<<< HEAD
-test_filepath = pjoin(DATA_DIR, "RP.almost_anonymised.dcm")
-test_anon_basename = "RP.1.2.826.0.1.3680043.10.188_Anonymised.dcm"
-file_meta = read_file_meta_info(test_filepath)
-temp_dirpath = pjoin(DATA_DIR, "temp_{}".format(uuid4()))
-temp_filepath = pjoin(temp_dirpath, "test.dcm")
-=======
 TEST_FILEPATH = pjoin(DATA_DIR, "RP.almost_anonymised.dcm")
 TEST_ANON_BASENAME = "RP.1.2.826.0.1.3680043.10.188_Anonymised.dcm"
 TEST_FILE_META = read_file_meta_info(TEST_FILEPATH)
->>>>>>> c3bb8ffe
 
 VR_NON_ANONYMOUS_REPLACEMENT_VALUE_DICT = {
     "AE": "AnAETitle",
@@ -66,15 +58,10 @@
 
 
 def _check_is_anonymised_dataset_file_and_dir(
-<<<<<<< HEAD
-    ds, anon_is_expected=True, ignore_private_tags=False
-):
-=======
     ds, tmp_path, anon_is_expected=True, ignore_private_tags=False
 ):
     temp_filepath = str(tmp_path / "test.dcm")
 
->>>>>>> c3bb8ffe
     try:
         ds.is_little_endian = True
         ds.is_implicit_VR = True
@@ -84,19 +71,11 @@
         if anon_is_expected:
             assert is_anonymised_dataset(ds, ignore_private_tags)
             assert is_anonymised_file(temp_filepath, ignore_private_tags)
-<<<<<<< HEAD
-            assert is_anonymised_directory(temp_dirpath, ignore_private_tags)
-        else:
-            assert not is_anonymised_dataset(ds, ignore_private_tags)
-            assert not is_anonymised_file(temp_filepath, ignore_private_tags)
-            assert not is_anonymised_directory(temp_dirpath, ignore_private_tags)
-=======
             assert is_anonymised_directory(str(tmp_path), ignore_private_tags)
         else:
             assert not is_anonymised_dataset(ds, ignore_private_tags)
             assert not is_anonymised_file(temp_filepath, ignore_private_tags)
             assert not is_anonymised_directory(str(tmp_path), ignore_private_tags)
->>>>>>> c3bb8ffe
     finally:
         remove_file(temp_filepath)
 
@@ -143,43 +122,25 @@
             _get_non_anonymous_replacement_value(elem.keyword),
         )
         _check_is_anonymised_dataset_file_and_dir(
-<<<<<<< HEAD
-            ds_single_non_anon_value, anon_is_expected=False
-        )
-        ds_single_anon = anonymise_dataset(ds_single_non_anon_value)
-        _check_is_anonymised_dataset_file_and_dir(ds_single_anon, anon_is_expected=True)
-=======
             ds_single_non_anon_value, tmp_path, anon_is_expected=False
         )
         ds_single_anon = anonymise_dataset(ds_single_non_anon_value)
         _check_is_anonymised_dataset_file_and_dir(
             ds_single_anon, tmp_path, anon_is_expected=True
         )
->>>>>>> c3bb8ffe
 
     # Test correct handling of private tags
     ds_anon.add(DataElement(0x0043102B, "SS", [4, 4, 0, 0]))
     _check_is_anonymised_dataset_file_and_dir(
-<<<<<<< HEAD
-        ds_anon, anon_is_expected=False, ignore_private_tags=False
-    )
-    _check_is_anonymised_dataset_file_and_dir(
-        ds_anon, anon_is_expected=True, ignore_private_tags=True
-=======
         ds_anon, tmp_path, anon_is_expected=False, ignore_private_tags=False
     )
     _check_is_anonymised_dataset_file_and_dir(
         ds_anon, tmp_path, anon_is_expected=True, ignore_private_tags=True
->>>>>>> c3bb8ffe
     )
 
     ds_anon.remove_private_tags()
     _check_is_anonymised_dataset_file_and_dir(
-<<<<<<< HEAD
-        ds_anon, anon_is_expected=True, ignore_private_tags=False
-=======
         ds_anon, tmp_path, anon_is_expected=True, ignore_private_tags=False
->>>>>>> c3bb8ffe
     )
 
     # Test blank anonymisation
@@ -187,13 +148,9 @@
     _check_is_anonymised_dataset_file_and_dir(ds, tmp_path, anon_is_expected=False)
 
     ds_anon_blank = anonymise_dataset(ds, replace_values=False)
-<<<<<<< HEAD
-    _check_is_anonymised_dataset_file_and_dir(ds_anon_blank, anon_is_expected=True)
-=======
     _check_is_anonymised_dataset_file_and_dir(
         ds_anon_blank, tmp_path, anon_is_expected=True
     )
->>>>>>> c3bb8ffe
 
     # Test handling of unknown tags by removing PatientName from
     # baseline dict
@@ -212,11 +169,7 @@
 
         ds_anon_delete_unknown = anonymise_dataset(ds, delete_unknown_tags=True)
         _check_is_anonymised_dataset_file_and_dir(
-<<<<<<< HEAD
-            ds_anon_delete_unknown, anon_is_expected=True
-=======
             ds_anon_delete_unknown, tmp_path, anon_is_expected=True
->>>>>>> c3bb8ffe
         )
         with pytest.raises(AttributeError) as e_info:
             ds_anon_delete_unknown.PatientName
@@ -226,11 +179,7 @@
 
         ds_anon_ignore_unknown = anonymise_dataset(ds, delete_unknown_tags=False)
         _check_is_anonymised_dataset_file_and_dir(
-<<<<<<< HEAD
-            ds_anon_ignore_unknown, anon_is_expected=True
-=======
             ds_anon_ignore_unknown, tmp_path, anon_is_expected=True
->>>>>>> c3bb8ffe
         )
         assert patient_name_tag in ds_anon_ignore_unknown
 
@@ -247,19 +196,11 @@
 
     try:
         # Private tag handling
-<<<<<<< HEAD
-        anon_private_filepath = anonymise_file(test_filepath, delete_private_tags=False)
-        assert not is_anonymised_file(anon_private_filepath, ignore_private_tags=False)
-        assert is_anonymised_file(anon_private_filepath, ignore_private_tags=True)
-
-        anon_private_filepath = anonymise_file(test_filepath, delete_private_tags=True)
-=======
         anon_private_filepath = anonymise_file(TEST_FILEPATH, delete_private_tags=False)
         assert not is_anonymised_file(anon_private_filepath, ignore_private_tags=False)
         assert is_anonymised_file(anon_private_filepath, ignore_private_tags=True)
 
         anon_private_filepath = anonymise_file(TEST_FILEPATH, delete_private_tags=True)
->>>>>>> c3bb8ffe
         assert is_anonymised_file(anon_private_filepath, ignore_private_tags=False)
 
         # Filename is anonymised?
@@ -267,11 +208,7 @@
 
         # Deletion of original file
         temp_basename = "{}_{}.dcm".format(
-<<<<<<< HEAD
-            ".".join(test_filepath.split(".")[:-1]), uuid4()
-=======
             ".".join(TEST_FILEPATH.split(".")[:-1]), uuid4()
->>>>>>> c3bb8ffe
         )
 
         temp_filepath = pjoin(dirname(TEST_FILEPATH), temp_basename)
@@ -283,15 +220,9 @@
 
         # Preservation of filename if desired
         expected_filepath = "{}_Anonymised.dcm".format(
-<<<<<<< HEAD
-            ".".join(test_filepath.split(".")[:-1])
-        )
-        anon_filepath_pres = anonymise_file(test_filepath, anonymise_filename=False)
-=======
             ".".join(TEST_FILEPATH.split(".")[:-1])
         )
         anon_filepath_pres = anonymise_file(TEST_FILEPATH, anonymise_filename=False)
->>>>>>> c3bb8ffe
         assert anon_filepath_pres == expected_filepath
 
     finally:
@@ -310,11 +241,7 @@
 
         # Test file deletion
         anonymise_directory(
-<<<<<<< HEAD
-            temp_dirpath, delete_original_files=False, anonymise_filenames=False
-=======
             str(tmp_path), delete_original_files=False, anonymise_filenames=False
->>>>>>> c3bb8ffe
         )
         # # File should be anonymised but not dir, since original file
         # # is still present.
@@ -324,11 +251,7 @@
 
         remove_file(temp_anon_filepath)
         anonymise_directory(
-<<<<<<< HEAD
-            temp_dirpath, delete_original_files=True, anonymise_filenames=False
-=======
             str(tmp_path), delete_original_files=True, anonymise_filenames=False
->>>>>>> c3bb8ffe
         )
         # # File and dir should be anonymised since original file should
         # # have been deleted.
@@ -343,11 +266,7 @@
 @pytest.mark.skipif(
     "SUBPACKAGE" in os.environ, reason="Need to extract CLI out of subpackages"
 )
-<<<<<<< HEAD
-def test_anonymise_cli():
-=======
 def test_anonymise_cli(tmp_path):
->>>>>>> c3bb8ffe
 
     temp_filepath = str(tmp_path / "test.dcm")
     try:
@@ -385,23 +304,15 @@
         assert not is_anonymised_file(temp_filepath)
         assert not exists(temp_anon_filepath)
 
-<<<<<<< HEAD
-=======
         temp_cleared_anon_filepath = str(tmp_path / "RP._Anonymised.dcm")
 
->>>>>>> c3bb8ffe
         anon_file_clear_command = "pymedphys dicom anonymise -c".split() + [
             temp_filepath
         ]
         try:
             subprocess.check_call(anon_file_clear_command)
-<<<<<<< HEAD
-            assert is_anonymised_file(temp_anon_filepath)
-            assert pydicom.dcmread(temp_anon_filepath).PatientName == ""
-=======
             assert is_anonymised_file(temp_cleared_anon_filepath)
             assert pydicom.dcmread(temp_cleared_anon_filepath).PatientName == ""
->>>>>>> c3bb8ffe
             assert exists(temp_filepath)
         finally:
             remove_file(temp_cleared_anon_filepath)
@@ -448,11 +359,7 @@
         assert not is_anonymised_directory(str(tmp_path))
         assert not exists(temp_anon_filepath)
 
-<<<<<<< HEAD
-        anon_dir_command = "pymedphys dicom anonymise".split() + [temp_dirpath]
-=======
         anon_dir_command = "pymedphys dicom anonymise".split() + [str(tmp_path)]
->>>>>>> c3bb8ffe
         try:
             subprocess.check_call(anon_dir_command)
             assert is_anonymised_file(temp_anon_filepath)
@@ -463,18 +370,10 @@
         remove_file(temp_filepath)
 
 
-<<<<<<< HEAD
-def test_tags_to_anonymise_in_dicom_dict_baseline(save_new=False):
-=======
 def test_tags_to_anonymise_in_dicom_dict_baseline(save_new=True):
->>>>>>> c3bb8ffe
     baseline_keywords = [val[4] for val in BaselineDicomDictionary.values()]
     assert set(IDENTIFYING_KEYWORDS).issubset(baseline_keywords)
 
     if save_new:
         with open(IDENTIFYING_KEYWORDS_FILEPATH, "w") as outfile:
-<<<<<<< HEAD
-            json.dump(IDENTIFYING_KEYWORDS, outfile, indent=2)
-=======
-            json.dump(IDENTIFYING_KEYWORDS, outfile, indent=2, sort_keys=True)
->>>>>>> c3bb8ffe
+            json.dump(IDENTIFYING_KEYWORDS, outfile, indent=2, sort_keys=True)